{
	"ImportPath": "github.com/shipyard/shipyard/controller",
	"GoVersion": "go1.3.3",
	"Deps": [
		{
			"ImportPath": "code.google.com/p/go.crypto/bcrypt",
			"Comment": "null-233",
			"Rev": "8fec09c61d5d66f460d227fd1df3473d7e015bc6"
		},
		{
			"ImportPath": "code.google.com/p/goprotobuf/proto",
			"Comment": "go.r60-159",
			"Rev": "26b4b5c8a6ec0e0bc5a8d2807c9f42f7d1bb291a"
		},
		{
			"ImportPath": "github.com/Sirupsen/logrus",
			"Comment": "v0.6.0-5-gf92b795",
			"Rev": "f92b7950b372b1db80bd3527e4d40e42555fe6c2"
		},
		{
			"ImportPath": "github.com/citadel/citadel",
<<<<<<< HEAD
			"Comment": "beta4-75-gace93dd",
			"Rev": "ace93dd4591186c7d3281b45e37da7da2c7a2138"
=======
			"Comment": "beta4-73-gfae65eb",
			"Rev": "fae65eb0ce6f8aae2c944232aeb8d7873a3ac161"
>>>>>>> 6eebde62
		},
		{
			"ImportPath": "github.com/codegangsta/negroni",
			"Comment": "v0.1-34-gae96f1c",
			"Rev": "ae96f1c1ac9eb11be7dff4fe4cb42f6846b93d77"
		},
		{
			"ImportPath": "github.com/dancannon/gorethink",
			"Comment": "v0.5.x-9-g16b174b",
			"Rev": "16b174b489ff37d396a9fa202536c08171717883"
		},
		{
			"ImportPath": "github.com/docker/docker/pkg/stdcopy",
			"Comment": "v1.3.0-422-g3c5155a",
			"Rev": "3c5155ac16bbf4d02d88ad5f2c4bfef7844dad4e"
		},
		{
			"ImportPath": "github.com/gorilla/context",
			"Rev": "14f550f51af52180c2eefed15e5fd18d63c0a64a"
		},
		{
			"ImportPath": "github.com/gorilla/mux",
			"Rev": "e444e69cbd2e2e3e0749a2f3c717cec491552bbf"
		},
		{
			"ImportPath": "github.com/gorilla/securecookie",
			"Rev": "1b0c7f6e9ab3d7f500fd7d50c7ad835ff428139b"
		},
		{
			"ImportPath": "github.com/gorilla/sessions",
			"Rev": "aa5e036e6c44aec69a32eb41097001978b29ad31"
		},
		{
			"ImportPath": "github.com/samalba/dockerclient",
			"Rev": "8ee44c0342d57b7daece793afb6c2bdd13220e8f"
		},
		{
			"ImportPath": "golang.org/x/crypto/blowfish",
			"Rev": "1fbbd62cfec66bd39d91e97749579579d4d3037e"
		},
		{
			"ImportPath": "gopkg.in/fatih/pool.v2",
			"Rev": "dae43b8a8a190d1f2b5908e2f6dd02481e7d59e9"
		}
	]
}<|MERGE_RESOLUTION|>--- conflicted
+++ resolved
@@ -19,13 +19,8 @@
 		},
 		{
 			"ImportPath": "github.com/citadel/citadel",
-<<<<<<< HEAD
 			"Comment": "beta4-75-gace93dd",
 			"Rev": "ace93dd4591186c7d3281b45e37da7da2c7a2138"
-=======
-			"Comment": "beta4-73-gfae65eb",
-			"Rev": "fae65eb0ce6f8aae2c944232aeb8d7873a3ac161"
->>>>>>> 6eebde62
 		},
 		{
 			"ImportPath": "github.com/codegangsta/negroni",
